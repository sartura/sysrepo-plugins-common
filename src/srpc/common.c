--- conflicted
+++ resolved
@@ -1,7 +1,3 @@
-<<<<<<< HEAD
-#include "libyang/context.h"
-#include "libyang/log.h"
-=======
 /**
  * Copyright (c) 2022 Sartura Ltd.
  *
@@ -12,7 +8,6 @@
  *     https://opensource.org/licenses/BSD-3-Clause
  */
 
->>>>>>> c1935c20
 #include <srpc/common.h>
 #include <sysrepo.h>
 
